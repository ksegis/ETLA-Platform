"use client";

import React, { useState, useEffect } from "react";
import { useRouter } from "next/navigation";
import { usePermissions } from "@/hooks/usePermissions";
<<<<<<< HEAD
import { FEATURES, PERMISSIONS } from "@/rbac/constants";
=======
import { FEATURES, PERMISSIONS, type Feature } from "@/rbac/constants";
>>>>>>> ebb69ee8
import { pmbokRBAC } from "@/services/pmbok_service_rbac";
import {
  PermissionGuard,
  WorkRequestGuard,
  ProjectGuard,
  RiskGuard,
  WorkRequestCreateButton,
  WorkRequestApproveButton,
  ProjectCreateButton,
  ReportExportButton,
  NoAccessFallback,
  PermissionStatus,
  PermissionDebugPanel,
} from "@/components/PermissionGuards";
import { RouteGuard } from "@/components/RouteGuard";
import { BreadcrumbRBAC, QuickActionsRBAC } from "@/components/NavigationRBAC";
import type { WorkRequest, ProjectCharter, Risk } from "@/types";

interface DashboardData {
  workRequests: WorkRequest[];
  projects: ProjectCharter[];
  risks: Risk[];
  stats: {
    workRequests: {
      total: number;
      pending: number;
      approved: number;
      declined: number;
    };
    projects: { total: number; active: number; completed: number };
    risks: { total: number; high: number; medium: number; low: number };
  };
}

export default function ProjectManagementPageRBAC() {
  const router = useRouter();

  // ---- Permissions (new hook shape) ----
  const {
<<<<<<< HEAD
    canManage,
    canView,
    currentRole,
    isLoading: permissionsLoading,
  } = usePermissions();

  // Build a lightweight, safe-to-render permissions snapsho
  const debugPermissionsSummary = (() => {
    const featureKeys = FEATURES ? Object.keys(FEATURES) : [];
    const permissionKeys = PERMISSIONS ? Object.keys(PERMISSIONS) : [];
    return {
      // high-level areas the user can at least view
      features_viewable: featureKeys.filter((k) => {
        const key = (FEATURES as any)[k] ?? k;
        try {
          return canView?.(key) === true;
        } catch {
          return false;
        }
      }),
      // granular actions the user can manage
      permissions_manageable: permissionKeys.filter((k) => {
        const key = (PERMISSIONS as any)[k] ?? k;
        try {
          return canManage?.(key) === true;
        } catch {
          return false;
        }
      }),
    };
  })();
=======
    checkPermission,
    checkAnyPermission,
    currentUserRole: currentRole,
    loading: permissionsLoading,
  } = usePermissions();

  type FeatureKey = keyof typeof FEATURES;
  type FeatureValue = (typeof FEATURES)[FeatureKey];
  type FeatureArg = FeatureKey | FeatureValue;

  // runtime type guard for keys
  const isFeatureKey = (f: FeatureArg): f is FeatureKey =>
    Object.prototype.hasOwnProperty.call(FEATURES, f as any);

  // always return the slug/value used in permission strings
  const featureSlug = (f: FeatureArg): FeatureValue =>
    isFeatureKey(f) ? FEATURES[f] : (f as FeatureValue);
>>>>>>> ebb69ee8

  const canView = (feature: FeatureArg) =>
    checkPermission(featureSlug(feature), PERMISSIONS.VIEW);

  const canManage = (feature: FeatureArg) =>
    checkAnyPermission([
      featureSlug(feature), PERMISSIONS.CREATE,
      featureSlug(feature), PERMISSIONS.EDIT,
      featureSlug(feature), PERMISSIONS.DELETE,
      featureSlug(feature), PERMISSIONS.APPROVE,
    ]);

  // ---- Local state ----
  const [data, setData] = useState<DashboardData>({
    workRequests: [],
    projects: [],
    risks: [],
    stats: {
      workRequests: { total: 0, pending: 0, approved: 0, declined: 0 },
      projects: { total: 0, active: 0, completed: 0 },
      risks: { total: 0, high: 0, medium: 0, low: 0 },
    },
  });

  const [isLoading, setIsLoading] = useState(true);
  const [selectedTab, setSelectedTab] = useState("overview");
  const [selectedWorkRequest, setSelectedWorkRequest] =
    useState<WorkRequest | null>(null);
  const [showApprovalModal, setShowApprovalModal] = useState(false);

  // Load data based on user permissions
  useEffect(() => {
    if (permissionsLoading) return;

    const loadData = async () => {
      setIsLoading(true);
      try {
        const dashboardData = await pmbokRBAC.getDashboardData();

        // Load detailed data only if user has permissions
        const [workRequests, projects, risks] = await Promise.all([
          canManage(FEATURES.WORK_REQUESTS)
            ? pmbokRBAC.getWorkRequests()
            : Promise.resolve([]),
          canManage(FEATURES.PROJECT_MANAGEMENT)
            ? pmbokRBAC.getProjects()
            : Promise.resolve([]),
          canManage(FEATURES.RISK_MANAGEMENT)
            ? pmbokRBAC.getRisks()
            : Promise.resolve([]),
        ]);

        setData({
          workRequests,
          projects,
          risks,
          stats: dashboardData,
        });
      } catch (error) {
        console.error("Error loading dashboard data:", error);
      } finally {
        setIsLoading(false);
      }
    };

    loadData();
  }, [permissionsLoading, canManage]);

  // Permission-based tab configuration
  const tabs = [
    {
      id: "overview",
      label: "Overview",
      icon: "📊",
      visible: true,
    },
    {
      id: "work-requests",
      label: "Work Requests",
      icon: "📝",
      visible: canManage(FEATURES.WORK_REQUESTS),
      count: data.workRequests.length,
    },
    {
      id: "projects",
      label: "Projects",
      icon: "📋",
      visible: canManage(FEATURES.PROJECT_MANAGEMENT),
      count: data.projects.length,
    },
    {
      id: "risks",
      label: "Risks",
      icon: "⚠️",
      visible: canManage(FEATURES.RISK_MANAGEMENT),
      count: data.risks.length,
    },
  ].filter((tab: any) => tab.visible);

  const breadcrumbItems = [
    { label: "Dashboard", href: "/dashboard" },
    {
      label: "Project Management",
      feature: FEATURES.PROJECT_MANAGEMENT,
      permission: PERMISSIONS.VIEW,
    },
  ];

  if (permissionsLoading) {
    return (
      <div className="flex items-center justify-center min-h-screen">
        <div className="text-center">
          <div className="animate-spin rounded-full h-8 w-8 border-b-2 border-blue-600 mx-auto mb-4"></div>
          <p className="text-gray-600">Loading permissions...</p>
        </div>
      </div>
    );
  }

  return (
    <RouteGuard>
      <div className="min-h-screen bg-gray-50">
        {/* Header with breadcrumbs and quick actions */}
        <div className="bg-white shadow-sm border-b">
          <div className="max-w-7xl mx-auto px-4 sm:px-6 lg:px-8">
            <div className="flex items-center justify-between h-16">
              <div className="flex items-center space-x-4">
                <BreadcrumbRBAC items={breadcrumbItems} />
              </div>
              <div className="flex items-center space-x-4">
                <QuickActionsRBAC />

                {/* Permission-based export button */}
                <ReportExportButton
                  onClick={() => console.log("Exporting report...")}
                  className="bg-gray-600 hover:bg-gray-700 text-white px-4 py-2 rounded-md"
                  fallback={null}
                >
                  📊 Export Report
                </ReportExportButton>
              </div>
            </div>
          </div>
        </div>

        <div className="max-w-7xl mx-auto px-4 sm:px-6 lg:px-8 py-8">
          <div className="flex gap-8">
            {/* Main content */}
            <div className="flex-1">
              {/* Page title with role-based information */}
              <div className="mb-8">
                <div className="flex items-center justify-between">
                  <div>
                    <h1 className="text-3xl font-bold text-gray-900">
                      Project Management
                    </h1>
                    <p className="text-gray-600 mt-2">
                      Manage your projects, work requests, and risks
                      {currentRole && (
                        <span className="ml-2 px-2 py-1 bg-blue-100 text-blue-800 rounded-full text-xs">
                          {currentRole}
                        </span>
                      )}
                    </p>
                  </div>

                  {/* Admin-only debug panel toggle */}
                  {(currentRole === "host_admin" ||
                    currentRole === "tenant_admin") &&
                    process.env.NODE_ENV !== "production" && (
                      <button
                        onClick={() => setSelectedTab("debug")}
                        className="text-xs text-gray-500 hover:text-gray-700"
                      >
                        🔧 Debug
                      </button>
                    )}
                </div>
              </div>

              {/* Permission-based stats overview */}
              <PermissionGuard
                feature={FEATURES.DASHBOARDS}
                permission={PERMISSIONS.VIEW}
                fallback={
                  <NoAccessFallback
                    message="Dashboard view requires reporting permissions."
                    className="mb-8"
                  />
                }
              >
                <div className="grid grid-cols-1 md:grid-cols-3 gap-6 mb-8">
                  <WorkRequestGuard fallback={null}>
                    <div className="bg-white p-6 rounded-lg shadow">
                      <div className="flex items-center">
                        <div className="text-3xl mr-4">📝</div>
                        <div>
                          <p className="text-sm font-medium text-gray-600">
                            Work Requests
                          </p>
                          <p className="text-2xl font-bold text-gray-900">
                            {data.stats.workRequests.total}
                          </p>
                          <p className="text-sm text-gray-500">
                            {data.stats.workRequests.pending} pending approval
                          </p>
                        </div>
                      </div>
                    </div>
                  </WorkRequestGuard>

                  <ProjectGuard fallback={null}>
                    <div className="bg-white p-6 rounded-lg shadow">
                      <div className="flex items-center">
                        <div className="text-3xl mr-4">📋</div>
                        <div>
                          <p className="text-sm font-medium text-gray-600">
                            Projects
                          </p>
                          <p className="text-2xl font-bold text-gray-900">
                            {data.stats.projects.total}
                          </p>
                          <p className="text-sm text-gray-500">
                            {data.stats.projects.active} active
                          </p>
                        </div>
                      </div>
                    </div>
                  </ProjectGuard>

                  <RiskGuard fallback={null}>
                    <div className="bg-white p-6 rounded-lg shadow">
                      <div className="flex items-center">
                        <div className="text-3xl mr-4">⚠️</div>
                        <div>
                          <p className="text-sm font-medium text-gray-600">
                            Risks
                          </p>
                          <p className="text-2xl font-bold text-gray-900">
                            {data.stats.risks.total}
                          </p>
                          <p className="text-sm text-gray-500">
                            {data.stats.risks.high} high priority
                          </p>
                        </div>
                      </div>
                    </div>
                  </RiskGuard>
                </div>
              </PermissionGuard>

              {/* Permission-based tabs */}
              <div className="bg-white rounded-lg shadow">
                <div className="border-b border-gray-200">
                  <nav className="flex space-x-8 px-6">
                    {tabs.map((tab: any) => (
                      <button
                        key={tab.id}
                        onClick={() => setSelectedTab(tab.id)}
                        className={`
                          flex items-center py-4 px-1 border-b-2 font-medium text-sm
                          ${
                            selectedTab === tab.id
                              ? "border-blue-500 text-blue-600"
                              : "border-transparent text-gray-500 hover:text-gray-700 hover:border-gray-300"
                          }
                        `}
                      >
                        <span className="mr-2">{tab.icon}</span>
                        {tab.label}
                        {tab.count !== undefined && (
                          <span className="ml-2 bg-gray-100 text-gray-900 py-0.5 px-2.5 rounded-full text-xs">
                            {tab.count}
                          </span>
                        )}
                      </button>
                    ))}
                  </nav>
                </div>

                <div className="p-6">
                  {/* Overview Tab */}
                  {selectedTab === "overview" && (
                    <div className="space-y-6">
                      <h3 className="text-lg font-medium text-gray-900">
                        Project Management Overview
                      </h3>

                      {/* Permission status indicators */}
                      <div className="grid grid-cols-2 md:grid-cols-4 gap-4">
                        <div className="text-center">
                          <p className="text-sm text-gray-600 mb-2">
                            Work Requests
                          </p>
                          <PermissionStatus
                            feature={FEATURES.WORK_REQUESTS}
                            permission={PERMISSIONS.VIEW}
                          />
                        </div>
                        <div className="text-center">
                          <p className="text-sm text-gray-600 mb-2">
                            Project Management
                          </p>
                          <PermissionStatus
                            feature={FEATURES.PROJECT_MANAGEMENT}
                            permission={PERMISSIONS.VIEW}
                          />
                        </div>
                        <div className="text-center">
                          <p className="text-sm text-gray-600 mb-2">
                            Risk Management
                          </p>
                          <PermissionStatus
                            feature={FEATURES.RISK_MANAGEMENT}
                            permission={PERMISSIONS.VIEW}
                          />
                        </div>
                        <div className="text-center">
                          <p className="text-sm text-gray-600 mb-2">
                            Reporting
                          </p>
                          <PermissionStatus
                            feature={FEATURES.REPORTING}
                            permission={PERMISSIONS.VIEW}
                          />
                        </div>
                      </div>

                      {/* Recent activity with permission filtering */}
                      <div>
                        <h4 className="text-md font-medium text-gray-900 mb-4">
                          Recent Activity
                        </h4>
                        <div className="space-y-3">
                          <WorkRequestGuard fallback={null}>
                            {data.workRequests
                              .slice(0, 3)
                              .map((request: any) => (
                                <div
                                  key={request.id}
                                  className="flex items-center justify-between p-3 bg-gray-50 rounded"
                                >
                                  <div>
                                    <p className="font-medium">
                                      {request.title}
                                    </p>
                                    <p className="text-sm text-gray-600">
                                      Work Request • {request.status}
                                    </p>
                                  </div>
                                  <WorkRequestApproveButton
                                    onClick={() => {
                                      setSelectedWorkRequest(request);
                                      setShowApprovalModal(true);
                                    }}
                                    className="text-sm bg-blue-600 text-white px-3 py-1 rounded"
                                    fallback={
                                      <span className="text-sm text-gray-500">
                                        View Only
                                      </span>
                                    }
                                  >
                                    Review
                                  </WorkRequestApproveButton>
                                </div>
                              ))}
                          </WorkRequestGuard>
                        </div>
                      </div>
                    </div>
                  )}

                  {/* Work Requests Tab */}
                  {selectedTab === "work-requests" && (
                    <WorkRequestGuard
                      fallback={
                        <NoAccessFallback message="You don't have permission to view work requests." />
                      }
                    >
                      <div className="space-y-4">
                        <div className="flex items-center justify-between">
                          <h3 className="text-lg font-medium text-gray-900">
                            Work Requests
                          </h3>
                          <WorkRequestCreateButton
                            onClick={() =>
                              router.push("/work-requests/create")
                            }
                            className="bg-blue-600 text-white px-4 py-2 rounded-md hover:bg-blue-700"
                            fallback={null}
                          >
                            + New Work Request
                          </WorkRequestCreateButton>
                        </div>

                        {data.workRequests.length === 0 ? (
                          <p className="text-gray-600">No work requests found.</p>
                        ) : (
                          <div className="overflow-x-auto">
                            <table className="min-w-full divide-y divide-gray-200">
                              <thead className="bg-gray-50">
                                <tr>
                                  <th
                                    scope="col"
                                    className="px-6 py-3 text-left text-xs font-medium text-gray-500 uppercase tracking-wider"
                                  >
                                    Title
                                  </th>
                                  <th
                                    scope="col"
                                    className="px-6 py-3 text-left text-xs font-medium text-gray-500 uppercase tracking-wider"
                                  >
                                    Status
                                  </th>
                                  <th
                                    scope="col"
                                    className="px-6 py-3 text-left text-xs font-medium text-gray-500 uppercase tracking-wider"
                                  >
                                    Priority
                                  </th>
                                  <th
                                    scope="col"
                                    className="relative px-6 py-3"
                                  >
                                    <span className="sr-only">Actions</span>
                                  </th>
                                </tr>
                              </thead>
                              <tbody className="bg-white divide-y divide-gray-200">
                                {data.workRequests.map((request: any) => (
                                  <tr key={request.id}>
                                    <td className="px-6 py-4 whitespace-nowrap">
                                      <div className="text-sm font-medium text-gray-900">
                                        {request.title}
                                      </div>
                                      <div className="text-sm text-gray-500">
                                        {request.description}
                                      </div>
                                    </td>
                                    <td className="px-6 py-4 whitespace-nowrap">
                                      <span
                                        className={`px-2 inline-flex text-xs leading-5 font-semibold rounded-full ${
                                          request.status === "approved"
                                            ? "bg-green-100 text-green-800"
                                            : request.status === "pending"
                                              ? "bg-yellow-100 text-yellow-800"
                                              : "bg-red-100 text-red-800"
                                        }`}
                                      >
                                        {request.status}
                                      </span>
                                    </td>
                                    <td className="px-6 py-4 whitespace-nowrap text-sm text-gray-900">
                                      {request.priority}
                                    </td>
                                    <td className="px-6 py-4 whitespace-nowrap text-sm font-medium">
                                      <div className="flex space-x-2">
                                        <button
                                          onClick={() =>
                                            router.push(
                                              `/work-requests/${request.id}`,
                                            )
                                          }
                                          className="text-blue-600 hover:text-blue-900"
                                        >
                                          View
                                        </button>
                                        <WorkRequestApproveButton
                                          onClick={() => {
                                            setSelectedWorkRequest(request);
                                            setShowApprovalModal(true);
                                          }}
                                          className="text-green-600 hover:text-green-900"
                                          fallback={null}
                                        >
                                          Approve
                                        </WorkRequestApproveButton>
                                      </div>
                                    </td>
                                  </tr>
                                ))}
                              </tbody>
                            </table>
                          </div>
                        )}
                      </div>
                    </WorkRequestGuard>
                  )}

                  {/* Projects Tab */}
                  {selectedTab === "projects" && (
                    <ProjectGuard
                      fallback={
                        <NoAccessFallback message="You don't have permission to view projects." />
                      }
                    >
                      <div className="space-y-4">
                        <div className="flex items-center justify-between">
                          <h3 className="text-lg font-medium text-gray-900">
                            Projects
                          </h3>
                          <ProjectCreateButton
                            onClick={() =>
                              router.push("/project-management/create")
                            }
                            className="bg-green-600 text-white px-4 py-2 rounded-md hover:bg-green-700"
                            fallback={null}
                          >
                            + New Project
                          </ProjectCreateButton>
                        </div>

                        <div className="grid grid-cols-1 md:grid-cols-2 lg:grid-cols-3 gap-6">
                          {data.projects.map((project: any) => (
                            <div
                              key={project.id}
                              className="bg-white border rounded-lg p-6 hover:shadow-md transition-shadow"
                            >
                              <div className="flex items-center justify-between mb-4">
                                <h4 className="text-lg font-medium text-gray-900">
                                  {project.title}
                                </h4>
                                <span
                                  className={`px-2 py-1 text-xs rounded-full ${
                                    project.status === "active"
                                      ? "bg-green-100 text-green-800"
                                      : project.status === "completed"
                                        ? "bg-blue-100 text-blue-800"
                                        : "bg-gray-100 text-gray-800"
                                  }`}
                                >
                                  {project.status}
                                </span>
                              </div>
                              <p className="text-gray-600 text-sm mb-4">
                                {project.description}
                              </p>
                              <div className="flex items-center justify-between">
                                <span className="text-sm text-gray-500">
                                  {project.assigned_to}
                                </span>
                                <button
                                  onClick={() =>
                                    router.push(
                                      `/project-management/charters/${project.id}`,
                                    )
                                  }
                                  className="text-blue-600 hover:text-blue-900 text-sm"
                                >
                                  View Details
                                </button>
                              </div>
                            </div>
                          ))}
                        </div>
                      </div>
                    </ProjectGuard>
                  )}

                  {/* Risks Tab */}
                  {selectedTab === "risks" && (
                    <RiskGuard
                      fallback={
                        <NoAccessFallback message="You don't have permission to view risks." />
                      }
                    >
                      <div className="space-y-4">
                        <div className="flex items-center justify-between">
                          <h3 className="text-lg font-medium text-gray-900">
                            Risk Register
                          </h3>
                          <PermissionGuard
                            feature={FEATURES.RISK_MANAGEMENT}
                            permission={PERMISSIONS.CREATE}
                            fallback={null}
                          >
                            <button
                              onClick={() =>
                                router.push("/project-management/risks/create")
                              }
                              className="bg-red-600 text-white px-4 py-2 rounded-md hover:bg-red-700"
                            >
                              + New Risk
                            </button>
                          </PermissionGuard>
                        </div>

                        <div className="space-y-4">
                          {data.risks.map((risk: any) => (
                            <div
                              key={risk.id}
                              className="border rounded-lg p-4"
                            >
                              <div className="flex items-center justify-between mb-2">
                                <h4 className="font-medium text-gray-900">
                                  {risk.title}
                                </h4>
                                <div className="flex items-center space-x-2">
                                  <span
                                    className={`px-2 py-1 text-xs rounded-full ${
                                      (risk.risk_score || 0) >= 15
                                        ? "bg-red-100 text-red-800"
                                        : (risk.risk_score || 0) >= 8
                                          ? "bg-yellow-100 text-yellow-800"
                                          : "bg-green-100 text-green-800"
                                    }`}
                                  >
                                    Score: {risk.risk_score || "N/A"}
                                  </span>
                                </div>
                              </div>
                              <p className="text-gray-600 text-sm mb-3">
                                {risk.description}
                              </p>
                              <div className="flex items-center justify-between text-sm text-gray-500">
                                <span>Probability: {risk.probability}</span>
                                <span>Impact: {risk.impact}</span>
                                <span>
                                  Owner: {risk.risk_owner || "Unassigned"}
                                </span>
                              </div>
                            </div>
                          ))}
                        </div>
                      </div>
                    </RiskGuard>
                  )}

                  {/* Debug Tab (Admin only) */}
                  {selectedTab === "debug" &&
                    (currentRole === "host_admin" ||
                      currentRole === "tenant_admin") && (
                      <div className="space-y-6">
                        <h3 className="text-lg font-medium text-gray-900">
                          RBAC Debug Information
                        </h3>
                        <PermissionDebugPanel />

                        <div className="bg-gray-50 p-4 rounded-lg">
                          <h4 className="font-medium mb-2">
                            User Permissions Summary
                          </h4>
                          <pre className="text-xs text-gray-600 overflow-auto">
                            {JSON.stringify(debugPermissionsSummary, null, 2)}
                          </pre>
                        </div>
                      </div>
                    )}
                </div>
              </div>
            </div>

            {/* Sidebar with navigation stats */}
            <div className="w-80">
              {/* Permission-based quick links */}
              <div className="bg-white rounded-lg shadow p-6">
                <h4 className="font-medium text-gray-900 mb-4">Quick Links</h4>
                <div className="space-y-2">
                  <WorkRequestGuard fallback={null}>
                    <button
                      onClick={() => router.push("/work-requests")}
                      className="w-full text-left px-3 py-2 text-sm text-gray-700 hover:bg-gray-100 rounded"
                    >
                      📝 All Work Requests
                    </button>
                  </WorkRequestGuard>

                  <ProjectGuard fallback={null}>
                    <button
                      onClick={() =>
                        router.push("/project-management/charters")
                      }
                      className="w-full text-left px-3 py-2 text-sm text-gray-700 hover:bg-gray-100 rounded"
                    >
                      📋 Project Charters
                    </button>
                  </ProjectGuard>

                  <RiskGuard fallback={null}>
                    <button
                      onClick={() => router.push("/project-management/risks")}
                      className="w-full text-left px-3 py-2 text-sm text-gray-700 hover:bg-gray-100 rounded"
                    >
                      ⚠️ Risk Register
                    </button>
                  </PermissionGuard>

                  <PermissionGuard
                    feature={FEATURES.REPORTING}
                    permission={PERMISSIONS.VIEW}
                    fallback={null}
                  >
                    <button
                      onClick={() => router.push("/reporting")}
                      className="w-full text-left px-3 py-2 text-sm text-gray-700 hover:bg-gray-100 rounded"
                    >
                      📊 Reports
                    </button>
                  </PermissionGuard>
                </div>
              </div>
            </div>
          </div>
        </div>

        {/* Approval Modal (permission-gated) */}
        {showApprovalModal && selectedWorkRequest && (
          <WorkRequestApproveButton onClick={() => {}} fallback={null}>
            <div className="fixed inset-0 bg-black bg-opacity-50 flex items-center justify-center z-50">
              <div className="bg-white rounded-lg p-6 max-w-md w-full mx-4">
                <h3 className="text-lg font-medium text-gray-900 mb-4">
                  Approve Work Request
                </h3>
                <p className="text-gray-600 mb-4">
                  Are you sure you want to approve "{selectedWorkRequest.title}
                  "?
                </p>
                <div className="flex justify-end space-x-3">
                  <button
                    onClick={() => {
                      setShowApprovalModal(false);
                      setSelectedWorkRequest(null);
                    }}
                    className="px-4 py-2 text-gray-700 bg-gray-200 rounded hover:bg-gray-300"
                  >
                    Cancel
                  </button>
                  <button
                    onClick={async () => {
                      if (selectedWorkRequest) {
                        await pmbokRBAC.approveWorkRequest(
                          selectedWorkRequest.id,
                          "current-user",
                        );
                        setShowApprovalModal(false);
                        setSelectedWorkRequest(null);
                        // Reload data
                        window.location.reload();
                      }
                    }}
                    className="px-4 py-2 bg-green-600 text-white rounded hover:bg-green-700"
                  >
                    Approve
                  </button>
                </div>
              </div>
            </div>
          </WorkRequestApproveButton>
        )}
      </div>
    </RouteGuard>
  );
}
<|MERGE_RESOLUTION|>--- conflicted
+++ resolved
@@ -3,11 +3,7 @@
 import React, { useState, useEffect } from "react";
 import { useRouter } from "next/navigation";
 import { usePermissions } from "@/hooks/usePermissions";
-<<<<<<< HEAD
 import { FEATURES, PERMISSIONS } from "@/rbac/constants";
-=======
-import { FEATURES, PERMISSIONS, type Feature } from "@/rbac/constants";
->>>>>>> ebb69ee8
 import { pmbokRBAC } from "@/services/pmbok_service_rbac";
 import {
   PermissionGuard,
@@ -47,14 +43,13 @@
 
   // ---- Permissions (new hook shape) ----
   const {
-<<<<<<< HEAD
     canManage,
     canView,
-    currentRole,
+    currentUserRole,
     isLoading: permissionsLoading,
   } = usePermissions();
 
-  // Build a lightweight, safe-to-render permissions snapsho
+  // Build a lightweight, safe-to-render permissions snapshot
   const debugPermissionsSummary = (() => {
     const featureKeys = FEATURES ? Object.keys(FEATURES) : [];
     const permissionKeys = PERMISSIONS ? Object.keys(PERMISSIONS) : [];
@@ -79,38 +74,7 @@
       }),
     };
   })();
-=======
-    checkPermission,
-    checkAnyPermission,
-    currentUserRole: currentRole,
-    loading: permissionsLoading,
-  } = usePermissions();
-
-  type FeatureKey = keyof typeof FEATURES;
-  type FeatureValue = (typeof FEATURES)[FeatureKey];
-  type FeatureArg = FeatureKey | FeatureValue;
-
-  // runtime type guard for keys
-  const isFeatureKey = (f: FeatureArg): f is FeatureKey =>
-    Object.prototype.hasOwnProperty.call(FEATURES, f as any);
-
-  // always return the slug/value used in permission strings
-  const featureSlug = (f: FeatureArg): FeatureValue =>
-    isFeatureKey(f) ? FEATURES[f] : (f as FeatureValue);
->>>>>>> ebb69ee8
-
-  const canView = (feature: FeatureArg) =>
-    checkPermission(featureSlug(feature), PERMISSIONS.VIEW);
-
-  const canManage = (feature: FeatureArg) =>
-    checkAnyPermission([
-      featureSlug(feature), PERMISSIONS.CREATE,
-      featureSlug(feature), PERMISSIONS.EDIT,
-      featureSlug(feature), PERMISSIONS.DELETE,
-      featureSlug(feature), PERMISSIONS.APPROVE,
-    ]);
-
-  // ---- Local state ----
+
   const [data, setData] = useState<DashboardData>({
     workRequests: [],
     projects: [],
@@ -122,7 +86,6 @@
     },
   });
 
-  const [isLoading, setIsLoading] = useState(true);
   const [selectedTab, setSelectedTab] = useState("overview");
   const [selectedWorkRequest, setSelectedWorkRequest] =
     useState<WorkRequest | null>(null);
@@ -133,7 +96,6 @@
     if (permissionsLoading) return;
 
     const loadData = async () => {
-      setIsLoading(true);
       try {
         const dashboardData = await pmbokRBAC.getDashboardData();
 
@@ -159,7 +121,6 @@
       } catch (error) {
         console.error("Error loading dashboard data:", error);
       } finally {
-        setIsLoading(false);
       }
     };
 
@@ -256,17 +217,17 @@
                     </h1>
                     <p className="text-gray-600 mt-2">
                       Manage your projects, work requests, and risks
-                      {currentRole && (
+                      {currentUserRole && (
                         <span className="ml-2 px-2 py-1 bg-blue-100 text-blue-800 rounded-full text-xs">
-                          {currentRole}
+                          {currentUserRole}
                         </span>
                       )}
                     </p>
                   </div>
 
                   {/* Admin-only debug panel toggle */}
-                  {(currentRole === "host_admin" ||
-                    currentRole === "tenant_admin") &&
+                  {(currentUserRole === "host_admin" ||
+                    currentUserRole === "tenant_admin") &&
                     process.env.NODE_ENV !== "production" && (
                       <button
                         onClick={() => setSelectedTab("debug")}
@@ -280,7 +241,7 @@
 
               {/* Permission-based stats overview */}
               <PermissionGuard
-                feature={FEATURES.DASHBOARDS}
+                feature={FEATURES.REPORTING}
                 permission={PERMISSIONS.VIEW}
                 fallback={
                   <NoAccessFallback
@@ -728,8 +689,8 @@
 
                   {/* Debug Tab (Admin only) */}
                   {selectedTab === "debug" &&
-                    (currentRole === "host_admin" ||
-                      currentRole === "tenant_admin") && (
+                    (currentUserRole === "host_admin" ||
+                      currentUserRole === "tenant_admin") && (
                       <div className="space-y-6">
                         <h3 className="text-lg font-medium text-gray-900">
                           RBAC Debug Information
@@ -783,7 +744,7 @@
                     >
                       ⚠️ Risk Register
                     </button>
-                  </PermissionGuard>
+                  </RiskGuard>
 
                   <PermissionGuard
                     feature={FEATURES.REPORTING}
